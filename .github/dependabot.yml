--- conflicted
+++ resolved
@@ -13,10 +13,6 @@
     directory: /
     package-ecosystem: gitsubmodule
     schedule:
-<<<<<<< HEAD
       interval: monthly
-=======
-      interval: weekly
     reviewers:
-      - "mendersoftware/client-dependabot-reviewers"
->>>>>>> 5969d1b5
+      - "mendersoftware/client-dependabot-reviewers"