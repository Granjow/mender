--- conflicted
+++ resolved
@@ -4,13 +4,9 @@
   - trigger_prep
   - trigger
 
-<<<<<<< HEAD
-=======
 variables:
-  GOLANG_VERSION: "1.17.13"
   LICENSE_HEADERS_IGNORE_FILES_REGEXP: "./ltmain.sh"
 
->>>>>>> 405cac1f
 include:
   - project: 'Northern.tech/Mender/mendertesting'
     file: '.gitlab-ci-github-status-updates.yml'
@@ -56,11 +52,7 @@
   image: docker
   needs: []
   services:
-<<<<<<< HEAD
     - docker:dind
-=======
-    - docker:20.10.21-dind
->>>>>>> 405cac1f
   stage: test
   script:
     - ./tests/build-docker
