--- conflicted
+++ resolved
@@ -1,8 +1,4 @@
-<<<<<<< HEAD
 // Copyright 2019 Northern.tech AS
-=======
-// Copyright 2018 Northern.tech AS
->>>>>>> a4626cf6
 //
 //    Licensed under the Apache License, Version 2.0 (the "License");
 //    you may not use this file except in compliance with the License.
@@ -84,15 +80,6 @@
 	_, err = Install(art, "vexpress-qemu", []byte(PublicRSAKey), "", &updateProducers)
 	assert.NoError(t, err)
 
-<<<<<<< HEAD
-	// have a key but artifact is unsigned
-	art, err = MakeRootfsImageArtifact(2, false, false)
-	assert.NoError(t, err)
-	_, err = Install(art, "vexpress-qemu", []byte(PublicRSAKey), "", &updateProducers)
-	assert.Error(t, err)
-
-=======
->>>>>>> a4626cf6
 	// have a key but artifact is v1
 	art, err = MakeRootfsImageArtifact(1, false, false)
 	assert.NoError(t, err)
@@ -308,24 +295,17 @@
 	var aw *awriter.Writer
 	comp := artifact.NewCompressorGzip()
 	if !signed {
-<<<<<<< HEAD
 		aw = awriter.NewWriter(art, comp)
 	} else {
 		s := artifact.NewSigner([]byte(PrivateRSAKey))
 		aw = awriter.NewWriterSigned(art, comp, s)
-=======
-		aw = awriter.NewWriter(art, artifact.NewCompressorGzip())
-	} else {
-		s := artifact.NewSigner([]byte(PrivateRSAKey))
-		aw = awriter.NewWriterSigned(art, artifact.NewCompressorGzip(), s)
->>>>>>> a4626cf6
 	}
 	var u handlers.Composer
 	switch version {
 	case 1:
-		u = handlers.NewRootfsV1(upd, artifact.NewCompressorGzip())
+		u = handlers.NewRootfsV1(upd)
 	case 2:
-		u = handlers.NewRootfsV2(upd, artifact.NewCompressorGzip())
+		u = handlers.NewRootfsV2(upd)
 	}
 
 	scr := artifact.Scripts{}
