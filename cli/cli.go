// Copyright 2020 Northern.tech AS
//
//    Licensed under the Apache License, Version 2.0 (the "License");
//    you may not use this file except in compliance with the License.
//    You may obtain a copy of the License at
//
//        http://www.apache.org/licenses/LICENSE-2.0
//
//    Unless required by applicable law or agreed to in writing, software
//    distributed under the License is distributed on an "AS IS" BASIS,
//    WITHOUT WARRANTIES OR CONDITIONS OF ANY KIND, either express or implied.
//    See the License for the specific language governing permissions and
//    limitations under the License.
package cli

import (
	"bytes"
	"fmt"
	"io"
	"io/ioutil"
	"os"
	"os/exec"
	"path"
	"runtime"
	"strings"

	"github.com/mendersoftware/log"
	"github.com/mendersoftware/mender/app"
	"github.com/mendersoftware/mender/conf"
	"github.com/mendersoftware/mender/installer"
	"github.com/mendersoftware/mender/system"

	"github.com/pkg/errors"
	"github.com/urfave/cli"
	"golang.org/x/crypto/ssh/terminal"
)

var (
	deprecatedCommandArgs = [...]string{"-install", "-commit", "-rollback", "-daemon",
		"-bootstrap", "-check-update", "-send-inventory", "-show-artifact"}
	deprecatedFlagArgs = [...]string{"-version", "-config", "-fallback-config",
		"-trusted-certs", "-forcebootstrap", "-skipverify", "-log-level",
		"-log-modules", "-no-syslog", "-log-file"}
	errDumpTerminal = errors.New("Refusing to write to terminal")
)

const (
	appDescription = "" +
		"mender integrates both the mender daemon and commands " +
		"for manually performing tasks performed by the daemon " +
		"(see list of COMMANDS below).\n\n" +
		"Global flag remarks.\n" +
		"  - Supported log levels incudes: 'debug', 'info', " +
		"'warning', 'error', 'panic' and 'fatal'.\n" +
		"  - Debug log level is never logged to syslog."
	snapshotDescription = "Creates a snapshot of the currently running " +
		"rootfs. The snapshots can be passed as a rootfs-image to the " +
		"mender-artifact tool to create an update based on THIS " +
		"device's rootfs. Refer to the list of COMMANDS to specify " +
		"where to stream the image.\n" +
		"\t NOTE: If the process gets killed (e.g. by SIGKILL) " +
		"while a snapshot is in progress, the system may freeze - " +
		"forcing you to manually hard-reboot the device. " +
		"Use at your own risk - preferably on a device that " +
		"is physically accessible."
	snapshotDumpDescription = "Dump rootfs to standard out. Exits if " +
		"output isn't redirected."
)

const (
	errMsgAmbiguousArgumentsGivenF = "Ambiguous arguments given - " +
		"unrecognized argument: %s"
	errMsgConflictingArgumentsF = "Conflicting arguments given, only one " +
		"of the following flags may be given: {%q, %q}"
)

func ShowVersion() string {
	return fmt.Sprintf("%s\truntime: %s",
		conf.VersionString(), runtime.Version())
}

func transformDeprecatedArgs(args []string) []string {
	argInSlice := func(arg string, slice []string) bool {
		for _, s := range slice {
			if arg == s {
				return true
			}
		}
		return false
	}
	for i := 0; i < len(args); i++ {
		if argInSlice(args[i], deprecatedCommandArgs[:]) {
			// Remove hyphen
			args[i] = args[i][1:]
		} else if argInSlice(args[i], deprecatedFlagArgs[:]) {
			// Prepend hyphen
			args[i] = "-" + args[i]
		} else if args[i] == "-info" {
			// replace with log-level flags
			args = append(args[:i],
				append([]string{"--log-level", "info"},
					args[i+1:]...)...)
		} else if args[i] == "-debug" {
			// replace with log-level flags
			args = append(args[:i],
				append([]string{"--log-level", "debug"},
					args[i+1:]...)...)
		}
	}
	return args
}

func SetupCLI(args []string) error {
	runOptions := &runOptionsType{}
<<<<<<< HEAD
	// There's a bug in github.com/urfave/cli making all commands use
	// SubCommandHelpTemplate - which has a nasty way of formating command
	// descriptions
	cli.SubcommandHelpTemplate = `NAME:
   {{.HelpName}} {{if .Usage}}- {{.Usage}}{{end}}

USAGE:
   {{if .UsageText}}{{.UsageText}}{{else}}{{.HelpName}} command` +
		`{{if .VisibleFlags}} [command options]{{end}} ` +
		`{{if .ArgsUsage}}{{.ArgsUsage}}{{end}}{{end}}{{if .Description}}

DESCRIPTION:
   {{.Description}}{{end}}

COMMANDS:{{range .VisibleCategories}}{{if .Name}}

   {{.Name}}:{{range .VisibleCommands}}
     {{join .Names ", "}}{{"\t"}}{{.Usage}}{{end}}{{else}}{{range .VisibleCommands}}
   {{join .Names ", "}}{{"\t"}}{{.Usage}}{{end}}{{end}}{{end}}{{if .VisibleFlags}}

OPTIONS:
   {{range .VisibleFlags}}{{.}}
   {{end}}{{end}}
`

	// Filter commandline arguments for backwards compatability.
=======
	// Filter commandline arguments for backwards compatibility.
>>>>>>> 7e3adac5
	// FIXME: Remove argument filtering in Mender v3.0
	args = transformDeprecatedArgs(args)

	app := &cli.App{
		Before:      runOptions.handleLogFlags,
		Description: appDescription,
		Name:        "mender",
		Usage:       "manage and start the Mender client.",
		Version:     ShowVersion(),
	}
	app.Commands = []cli.Command{
		{
			Name:  "bootstrap",
			Usage: "Perform bootstrap and exit.",
			Flags: []cli.Flag{
				cli.BoolFlag{
					Name:        "forcebootstrap, F",
					Usage:       "Force bootstrap.",
					Destination: &runOptions.bootstrapForce},
			},
			Action: func(ctx *cli.Context) error {
				if len(ctx.Args()) > 0 {
					return errors.Errorf(
						errMsgAmbiguousArgumentsGivenF,
						ctx.Args().First())
				}
				return runOptions.handleCLIOptions(ctx)
			},
		},
		{
			Name:  "check-update",
			Usage: "Force update check.",
			Action: func(ctx *cli.Context) error {
				if len(ctx.Args()) > 0 {
					return errors.Errorf(
						errMsgAmbiguousArgumentsGivenF,
						ctx.Args().First())
				}
				return updateCheck(
					exec.Command("kill", "-USR1"),
					exec.Command("systemctl",
						"show", "-p",
						"MainPID", "mender"))
			},
		},
		{
			Name: "commit",
			Usage: "Commit current Artifact. Returns (2) " +
				"if no update in progress.",
			Action: func(ctx *cli.Context) error {
				if len(ctx.Args()) > 0 {
					return errors.Errorf(
						errMsgAmbiguousArgumentsGivenF,
						ctx.Args().First())
				}
				return runOptions.handleCLIOptions(ctx)
			},
		},
		{
			Name:  "daemon",
			Usage: "Start the client as a background service.",
			Action: func(ctx *cli.Context) error {
				if len(ctx.Args()) > 0 {
					return errors.Errorf(
						errMsgAmbiguousArgumentsGivenF,
						ctx.Args().First())
				}
				return runOptions.handleCLIOptions(ctx)
			},
		},
		{
			Name: "install",
			Usage: "Mender Artifact to install - " +
				"local file or a `URL`.",
			ArgsUsage: "<IMAGEURL>",
			Action: func(ctx *cli.Context) error {
				runOptions.imageFile = ctx.Args().First()
				if len(runOptions.imageFile) == 0 {
					cli.ShowAppHelpAndExit(ctx, 1)
				}
				return runOptions.handleCLIOptions(ctx)
			},
		},
		{
			Name: "rollback",
			Usage: "Rollback current Artifact. Returns (2) " +
				"if no update in progress.",
			Action: func(ctx *cli.Context) error {
				if len(ctx.Args()) > 0 {
					return errors.Errorf(
						errMsgAmbiguousArgumentsGivenF,
						ctx.Args().First())
				}
				return runOptions.handleCLIOptions(ctx)
			},
		},
		{
			Name:  "send-inventory",
			Usage: "Force inventory update.",
			Action: func(ctx *cli.Context) error {
				if len(ctx.Args()) > 0 {
					return errors.Errorf(
						errMsgAmbiguousArgumentsGivenF,
						ctx.Args().First())
				}
				return updateCheck(
					exec.Command("kill", "-USR2"),
					exec.Command("systemctl",
						"show", "-p",
						"MainPID", "mender"))
			},
		},
		{
			Name: "setup",
			Usage: "Perform configuration setup - " +
				"'mender setup --help' for command options.",
			ArgsUsage: "[options]",
			Action:    runOptions.setupCLIHandler,
			Flags: []cli.Flag{
				cli.StringFlag{
					Name:        "config, c",
					Destination: &runOptions.setupOptions.configPath,
					Value:       conf.DefaultConfFile,
					Usage:       "`PATH` to configuration file."},
				cli.StringFlag{
					Name:  "data, d",
					Usage: "Mender state data `DIR`ECTORY path.",
					Value: conf.DefaultDataStore},
				cli.StringFlag{
					Name:        "device-type",
					Destination: &runOptions.setupOptions.deviceType,
					Usage:       "Name of the device `type`."},
				cli.StringFlag{
					Name:        "username",
					Destination: &runOptions.setupOptions.username,
					Usage:       "User `E-Mail` at hosted.mender.io."},
				cli.StringFlag{
					Name:        "password",
					Destination: &runOptions.setupOptions.password,
					Usage:       "User `PASSWORD` at hosted.mender.io."},
				cli.StringFlag{
					Name:        "server-url, url",
					Destination: &runOptions.setupOptions.serverURL,
					Usage:       "`URL` to Mender server.",
					Value:       "https://docker.mender.io"},
				cli.StringFlag{
					Name:        "server-ip",
					Destination: &runOptions.setupOptions.serverIP,
					Usage:       "Server ip address."},
				cli.StringFlag{
					Name:        "server-cert, E",
					Destination: &runOptions.setupOptions.serverCert,
					Usage:       "`PATH` to trusted server certificates"},
				cli.StringFlag{
					Name:        "tenant-token",
					Destination: &runOptions.setupOptions.tenantToken,
					Usage:       "Hosted Mender tenanant `token`"},
				cli.IntFlag{
					Name:        "inventory-poll",
					Destination: &runOptions.setupOptions.invPollInterval,
					Usage:       "Inventory poll interval in `sec`onds."},
				cli.IntFlag{
					Name:        "retry-poll",
					Destination: &runOptions.setupOptions.retryPollInterval,
					Usage:       "Retry poll interval in `sec`onds."},
				cli.IntFlag{
					Name:        "update-poll",
					Destination: &runOptions.setupOptions.updatePollInterval,
					Usage:       "Update poll interval in `sec`onds."},
				cli.BoolFlag{
					Name:        "hosted-mender",
					Destination: &runOptions.setupOptions.hostedMender,
					Usage:       "Setup device towards Hosted Mender."},
				cli.BoolFlag{
					Name:        "demo",
					Destination: &runOptions.setupOptions.demo,
					Usage:       "Use demo configuration."},
				cli.BoolFlag{
					Name:  "quiet",
					Usage: "Suppress informative prompts."},
			},
		},
		{
			Name:        "snapshot",
			Description: snapshotDescription,
			Subcommands: []cli.Command{
				{
					Name:        "dump",
					Description: snapshotDumpDescription,
					Usage:       "Dumps rootfs to stdout.",
					Action:      runOptions.DumpSnapshot,
					Flags: []cli.Flag{
						cli.StringFlag{
							Name: "fs-path",
							Usage: "Path to target " +
								"filesystem " +
								"file/directory/device" +
								"to snapshot.",
							Value: "/"},
						cli.BoolFlag{
							Name: "quiet, q",
							Usage: "Suppress output " +
								"and only report " +
								"logs from " +
								"ERROR level",
						},
						cli.StringFlag{
							Name: "compression, C",
							Usage: "Compression type to use on the" +
								"rootfs snapshot {none,gzip}",
							Value: "none",
						},
					},
				},
			},
		},
		{
			Name: "show-artifact",
			Usage: "Print the current artifact name to the " +
				"command line and exit.",
			Action: func(ctx *cli.Context) error {
				if !ctx.GlobalIsSet("log-level") {
					log.SetLevel(log.WarnLevel)
				}
				return runOptions.handleCLIOptions(ctx)
			},
		},
	}
	app.Flags = []cli.Flag{
		cli.StringFlag{
			Name:        "config, c",
			Usage:       "Configuration `FILE` path.",
			Value:       conf.DefaultConfFile,
			Destination: &runOptions.config},
		cli.StringFlag{
			Name:        "fallback-config, b",
			Usage:       "Fallback configuration `FILE` path.",
			Value:       conf.DefaultFallbackConfFile,
			Destination: &runOptions.fallbackConfig},
		cli.StringFlag{
			Name:        "data, d",
			Usage:       "Mender state data `DIR`ECTORY path.",
			Value:       conf.DefaultDataStore,
			Destination: &runOptions.dataStore},
		cli.StringFlag{
			Name:        "log-file, L",
			Usage:       "`FILE` to log to.",
			Destination: &runOptions.logOptions.logFile},
		cli.StringFlag{
			Name:        "log-level, l",
			Usage:       "Set logging `level`.",
			Value:       "info",
			Destination: &runOptions.logOptions.logLevel},
		cli.StringFlag{
			Name: "log-modules, m",
			Usage: "`LIST` of logging modules (levels) to " +
				"include in the output.",
			Destination: &runOptions.logOptions.logModules},
		cli.StringFlag{
			Name:        "trusted-certs, E",
			Usage:       "Trusted server certificates `FILE` path.",
			Destination: &runOptions.Config.ServerCert},
		cli.BoolFlag{
			Name:        "forcebootstrap, F",
			Usage:       "Force bootstrap.",
			Destination: &runOptions.bootstrapForce},
		cli.BoolFlag{
			Name:        "no-syslog",
			Usage:       "Disable logging to syslog.",
			Destination: &runOptions.logOptions.noSyslog},
		cli.BoolFlag{
			Name:        "skipverify",
			Usage:       "Skip certificate verification.",
			Destination: &runOptions.Config.NoVerify},
	}
	cli.HelpPrinter = upgradeHelpPrinter(cli.HelpPrinter)
	cli.VersionPrinter = func(c *cli.Context) {
		fmt.Fprintf(c.App.Writer, "%s\n", ShowVersion())
	}
	return app.Run(args)
}

func (runOptions *runOptionsType) commonCLIHandler(
	_ *cli.Context) (*conf.MenderConfig,
	installer.DualRootfsDevice, error) {
	// Handle config flags
	config, err := conf.LoadConfig(
		runOptions.config, runOptions.fallbackConfig)
	if err != nil {
		return nil, nil, err
	}
	if runOptions.Config.NoVerify {
		config.HttpsClient.SkipVerify = true
	}

	env := installer.NewEnvironment(new(system.OsCalls))

	dualRootfsDevice := installer.NewDualRootfsDevice(
		env, new(system.OsCalls), config.GetDeviceConfig())
	if dualRootfsDevice == nil {
		log.Info("No dual rootfs configuration present")
	} else {
		ap, err := dualRootfsDevice.GetActive()
		if err != nil {
			log.Errorf("Failed to read the current active partition: %s", err.Error())
		} else {
			log.Infof("Mender running on partition: %s", ap)
		}
	}
	return config, dualRootfsDevice, nil
}

func (runOptions *runOptionsType) handleCLIOptions(ctx *cli.Context) error {
	config, dualRootfsDevice, err := runOptions.commonCLIHandler(ctx)
	if err != nil {
		return err
	}

	app.DeploymentLogger = app.NewDeploymentLogManager(runOptions.dataStore)

	// Execute commands
	switch ctx.Command.Name {

	case "show-artifact",
		"install",
		"commit",
		"rollback":
		return handleArtifactOperations(ctx, *runOptions, dualRootfsDevice, config)

	case "bootstrap":
		return doBootstrapAuthorize(config, runOptions)

	case "daemon":
		d, err := initDaemon(config, dualRootfsDevice, runOptions)
		if err != nil {
			return err
		}
		defer d.Cleanup()
		return runDaemon(d)
	case "setup":
		// Check that user has permission to directories so that
		// the user doesn't have to perform the setup before raising
		// an error.
		if err = checkWritePermissions(path.Dir(runOptions.config)); err != nil {
			return err
		}
		if err = checkWritePermissions(runOptions.dataStore); err != nil {
			return err
		}
		// Make sure that device_type file is consistent
		// with flag options.
		config.MenderConfigFromFile.DeviceTypeFile = path.Join(
			runOptions.dataStore, "device_type")
		// Run cli setup prompts.

		if err := doSetup(ctx, &config.MenderConfigFromFile,
			&runOptions.setupOptions); err != nil {
			return err
		}
		if !ctx.Bool("quiet") {
			fmt.Println(promptDone)
		}

	default:
		cli.ShowAppHelpAndExit(ctx, 1)
	}
	return err
}

func (runOptions *runOptionsType) setupCLIHandler(ctx *cli.Context) error {
	if len(ctx.Args()) > 0 {
		return errors.Errorf(
			errMsgAmbiguousArgumentsGivenF,
			ctx.Args().First())
	}
	if !ctx.GlobalIsSet("log-level") {
		log.SetLevel(log.WarnLevel)
	}
	if err := runOptions.setupOptions.handleImplicitFlags(ctx); err != nil {
		return err
	}

	// Handle overlapping global flags
	if ctx.GlobalIsSet("config") && !ctx.IsSet("config") {
		runOptions.setupOptions.configPath = runOptions.config
	} else {
		runOptions.config = runOptions.setupOptions.configPath
	}
	if ctx.IsSet("data") {
		runOptions.dataStore = ctx.String("data")
	}
	if runOptions.Config.ServerCert != "" &&
		runOptions.setupOptions.serverCert == "" {
		runOptions.setupOptions.serverCert = runOptions.Config.ServerCert
	} else {
		runOptions.Config.ServerCert = runOptions.setupOptions.serverCert
	}
	return runOptions.handleCLIOptions(ctx)
}

func upgradeHelpPrinter(defaultPrinter func(w io.Writer, templ string, data interface{})) func(
	w io.Writer, templ string, data interface{}) {
	// Applies the ordinary help printer with column post processing
	return func(stdout io.Writer, templ string, data interface{}) {
		// Need at least 10 characters for lastr column in order to
		// pretty print; otherwise the output is unreadable.
		const minColumnWidth = 10
		isLowerCase := func(c rune) bool {
			// returns true if c in [a-z] else false
			asciiVal := int(c)
			if asciiVal >= 0x61 && asciiVal <= 0x7A {
				return true
			}
			return false
		}
		// defaultPrinter parses the text-template and outputs to buffer
		var buf bytes.Buffer
		defaultPrinter(&buf, templ, data)
		terminalWidth, _, err := terminal.GetSize(int(os.Stdout.Fd()))
		if err != nil {
			// Just write help as is.
			stdout.Write(buf.Bytes())
			return
		}
		for line, err := buf.ReadString('\n'); err == nil; line, err = buf.ReadString('\n') {
			if len(line) <= terminalWidth+1 {
				stdout.Write([]byte(line))
				continue
			}
			newLine := line
			indent := strings.LastIndex(
				line[:terminalWidth], "  ")
			// find indentation of last column
			if indent == -1 {
				indent = 0
			}
			indent += strings.IndexFunc(
				strings.ToLower(line[indent:]), isLowerCase) - 1
			if indent >= terminalWidth-minColumnWidth ||
				indent == -1 {
				indent = 0
			}
			// Format the last column to be aligned
			for len(newLine) > terminalWidth {
				// find word to insert newline
				idx := strings.LastIndex(newLine[:terminalWidth], " ")
				if idx == indent || idx == -1 {
					idx = terminalWidth
				}
				stdout.Write([]byte(newLine[:idx] + "\n"))
				newLine = newLine[idx:]
				newLine = strings.Repeat(" ", indent) + newLine
			}
			stdout.Write([]byte(newLine))
		}
		if err != nil {
			log.Fatalf("CLI HELP: error writing help string: %v\n", err)
		}
	}
}

func (runOptions *runOptionsType) handleLogFlags(ctx *cli.Context) error {
	// Handle log options
	level, err := log.ParseLevel(runOptions.logOptions.logLevel)
	if err != nil {
		return err
	}
	log.SetLevel(level)

	if ctx.GlobalIsSet("log-file") {
		fd, err := os.Create(runOptions.logOptions.logFile)
		if err != nil {
			return err
		}
		log.SetOutput(fd)
	}
	if ctx.GlobalIsSet("no-syslog") &&
		!runOptions.logOptions.noSyslog {
		if err := log.AddSyslogHook(); err != nil {
			log.Warnf("Could not connect to syslog daemon: %s. "+
				"(use -no-syslog to disable completely)",
				err.Error())
		}
	}
	if ctx.GlobalIsSet("log-modules") {
		modules := strings.Split(runOptions.logOptions.logModules, ",")
		log.SetModuleFilter(modules)
	}
	return nil
}

func checkWritePermissions(dir string) error {
	_, err := os.Stat(dir)
	if os.IsNotExist(err) {
		err := os.MkdirAll(dir, 0755)
		if err != nil {
			return errors.Wrapf(err, "Error creating "+
				"directory %q", dir)
		}
	} else if os.IsPermission(err) {
		return errors.Wrapf(os.ErrPermission,
			"Error trying to stat directory %q", dir)
	} else if err != nil {
		return errors.Errorf("Error trying to stat directory %q", dir)
	}
	f, err := ioutil.TempFile(dir, "temporaryFile")
	if os.IsPermission(err) {
		return errors.Wrapf(err, "User does not have "+
			"permission to write to data store "+
			"directory %q", dir)
	} else if err != nil {
		return errors.Wrapf(err,
			"Error checking write permissions to "+
				"directory %q", dir)
	}
	os.Remove(f.Name())
	return nil
}<|MERGE_RESOLUTION|>--- conflicted
+++ resolved
@@ -112,7 +112,6 @@
 
 func SetupCLI(args []string) error {
 	runOptions := &runOptionsType{}
-<<<<<<< HEAD
 	// There's a bug in github.com/urfave/cli making all commands use
 	// SubCommandHelpTemplate - which has a nasty way of formating command
 	// descriptions
@@ -138,10 +137,7 @@
    {{end}}{{end}}
 `
 
-	// Filter commandline arguments for backwards compatability.
-=======
 	// Filter commandline arguments for backwards compatibility.
->>>>>>> 7e3adac5
 	// FIXME: Remove argument filtering in Mender v3.0
 	args = transformDeprecatedArgs(args)
 
